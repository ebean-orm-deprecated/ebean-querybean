--- conflicted
+++ resolved
@@ -1191,30 +1191,11 @@
   }
 
   /**
-<<<<<<< HEAD
-   * Execute the query returning a single optional bean.
+   * Execute the query returning an optional bean.
    */
   @Nonnull
   public Optional<T> findOneOrEmpty() {
     return query.findOneOrEmpty();
-=======
-   * Execute the query returning an optional bean.
-   */
-  public Optional<T> findOneOrEmpty() {
-    return query.findOneOrEmpty();
-  }
-
-  /**
-   * Synonym for findOne().
-   * <p>
-   * This proceeded findOne which was introduced to better match spring data.
-   * This will be deprecated at some future point.
-   * </p>
-   */
-  @Nullable
-  public T findUnique() {
-    return query.findOne();
->>>>>>> fecc298f
   }
 
   /**
